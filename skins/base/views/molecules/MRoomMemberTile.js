--- conflicted
+++ resolved
@@ -30,38 +30,7 @@
     mixins: [MRoomMemberTileController],
 
     getMemberEventText: function() {
-<<<<<<< HEAD
-        var ev = this.props.mxEvent;
-        // XXX: SYJS-16
-        var senderName = ev.sender ? ev.sender.name : "Someone";
-        var targetName = ev.target ? ev.target.name : "Someone";
-        var reason = ev.getContent().reason ? (
-            " Reason: " + ev.getContent().reason
-        ) : "";
-        switch (ev.getContent().membership) {
-            case 'invite':
-                return senderName + " invited " + targetName + ".";
-            case 'ban':
-                return senderName + " banned " + targetName + "." + reason;
-            case 'join':
-                return targetName + " joined the room.";
-            case 'leave':
-                if (ev.getSender() === ev.getStateKey()) {
-                    return targetName + " left the room.";
-                }
-                else if (ev.getPrevContent().membership === "ban") {
-                    return senderName + " unbanned " + targetName + ".";
-                }
-                else if (ev.getPrevContent().membership === "join") {
-                    return senderName + " kicked " + targetName + "." + reason;
-                }
-                else {
-                    return targetName + " left the room.";
-                }
-        }
-=======
         return TextForEvent.textForEvent(this.props.mxEvent);
->>>>>>> 37108ac5
     },
 
     render: function() {
