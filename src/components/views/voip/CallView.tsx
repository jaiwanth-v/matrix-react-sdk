--- conflicted
+++ resolved
@@ -481,6 +481,8 @@
             <div className={vidCacheClasses} />
             {contextMenuButton}
         </div>;
+
+        const avatarSize = this.props.pipMode ? 76 : 160;
 
         // The 'content' for the call, ie. the videos for a video call and profile picture
         // for voice calls (fills the bg)
@@ -530,33 +532,15 @@
             </div>;
         }
 
-<<<<<<< HEAD
-        const avatarSize = this.props.pipMode ? 76 : 160;
-        if (isOnHold) {
+        // This is a bit messy. I can't see a reason to have two onHold/transfer screens
+        if (isOnHold || transfereeCall) {
             if (this.props.call.type === CallType.Video) {
                 const containerClasses = classNames({
                     mx_CallView_video: true,
                     mx_CallView_video_hold: isOnHold,
                 });
-                let onHoldContent = null;
                 let onHoldBackground = null;
                 const backgroundStyle: CSSProperties = {};
-                onHoldContent = (
-                    <div className="mx_CallView_video_holdContent">
-                        {onHoldText}
-                    </div>
-                );
-=======
-        if (this.props.call.type === CallType.Video) {
-            let localVideoFeed = null;
-            let onHoldBackground = null;
-            const backgroundStyle: CSSProperties = {};
-            const containerClasses = classNames({
-                mx_CallView_video: true,
-                mx_CallView_video_hold: isOnHold,
-            });
-            if (isOnHold) {
->>>>>>> cd39474d
                 const backgroundAvatarUrl = avatarUrlForMember(
                 // is it worth getting the size of the div to pass here?
                     this.props.call.getOpponentMember(), 1024, 1024, 'crop',
@@ -564,11 +548,10 @@
                 backgroundStyle.backgroundImage = 'url(' + backgroundAvatarUrl + ')';
                 onHoldBackground = <div className="mx_CallView_video_holdBackground" style={backgroundStyle} />;
 
-<<<<<<< HEAD
                 contentView = (
                     <div className={containerClasses} ref={this.contentRef} onMouseMove={this.onMouseMove}>
                         {onHoldBackground}
-                        {onHoldContent}
+                        {holdTransferContent}
                         {callControls}
                     </div>
                 );
@@ -592,7 +575,7 @@
                                 />
                             </div>
                         </div>
-                        <div className="mx_CallView_voice_holdText">{onHoldText}</div>
+                        {holdTransferContent}
                         {callControls}
                     </div>
                 );
@@ -602,28 +585,6 @@
             // I am lazy. If this gets merged, the CallView might be subject
             // to change anyway - I might take an axe to this file in order to
             // try to get other things working
-=======
-            // if we're fullscreen, we don't want to set a maxHeight on the video element.
-            const maxVideoHeight = getFullScreenElement() || !this.props.maxVideoHeight ? null : (
-                this.props.maxVideoHeight - (HEADER_HEIGHT + BOTTOM_PADDING + BOTTOM_MARGIN_TOP_BOTTOM)
-            );
-            contentView = <div className={containerClasses}
-                ref={this.contentRef} onMouseMove={this.onMouseMove}
-                // Put the max height on here too because this div is ended up 4px larger than the content
-                // and is causing it to scroll, and I am genuinely baffled as to why.
-                style={{maxHeight: maxVideoHeight}}
-            >
-                {onHoldBackground}
-                <VideoFeed type={VideoFeedType.Remote} call={this.props.call} onResize={this.props.onResize}
-                    maxHeight={maxVideoHeight}
-                />
-                {localVideoFeed}
-                {holdTransferContent}
-                {callControls}
-            </div>;
-        } else {
-            const avatarSize = this.props.pipMode ? 76 : 160;
->>>>>>> cd39474d
             const classes = classNames({
                 mx_CallView_voice: true,
             });
@@ -640,7 +601,6 @@
                         />
                     </div>
                 </div>
-<<<<<<< HEAD
                 <div className="mx_CallView_voice_holdText">{_t("Connecting")}</div>
                 {callControls}
             </div>;
@@ -668,9 +628,6 @@
 
             contentView = <div className={containerClasses} ref={this.contentRef} onMouseMove={this.onMouseMove}>
                 {feeds}
-=======
-                {holdTransferContent}
->>>>>>> cd39474d
                 {callControls}
             </div>;
         }
