--- conflicted
+++ resolved
@@ -90,17 +90,6 @@
         }
 
         return <div className={`mx_DirectorySearchBox ${this.props.className} mx_textinput`}>
-<<<<<<< HEAD
-                <input type="text" name="dirsearch" value={this.state.value}
-                    className="mx_textinput_icon mx_textinput_search"
-                    ref={this._collectInput}
-                    onChange={this._onChange} onKeyUp={this._onKeyUp}
-                    placeholder={this.props.placeholder} autoFocus
-                />
-                { joinButton }
-                <AccessibleButton className="mx_DirectorySearchBox_clear" onClick={this._onClearClick}></AccessibleButton>
-            </div>;
-=======
             <input
                 type="text"
                 name="dirsearch"
@@ -115,7 +104,6 @@
             { joinButton }
             <AccessibleButton className="mx_DirectorySearchBox_clear" onClick={this._onClearClick} />
         </div>;
->>>>>>> 2d363a19
     }
 }
 
