/*
Copyright 2015, 2016 OpenMarket Ltd
Copyright 2017 Vector Creations Ltd

Licensed under the Apache License, Version 2.0 (the "License");
you may not use this file except in compliance with the License.
You may obtain a copy of the License at

    http://www.apache.org/licenses/LICENSE-2.0

Unless required by applicable law or agreed to in writing, software
distributed under the License is distributed on an "AS IS" BASIS,
WITHOUT WARRANTIES OR CONDITIONS OF ANY KIND, either express or implied.
See the License for the specific language governing permissions and
limitations under the License.
*/

import Promise from 'bluebird';
import React from 'react';
import { _t, _tJsx } from '../../../languageHandler';
import MatrixClientPeg from '../../../MatrixClientPeg';
import SdkConfig from '../../../SdkConfig';
import sdk from '../../../index';
import Modal from '../../../Modal';
import ObjectUtils from '../../../ObjectUtils';
import dis from '../../../dispatcher';
import UserSettingsStore from '../../../UserSettingsStore';
import AccessibleButton from '../elements/AccessibleButton';


// parse a string as an integer; if the input is undefined, or cannot be parsed
// as an integer, return a default.
function parseIntWithDefault(val, def) {
    var res = parseInt(val);
    return isNaN(res) ? def : res;
}

const BannedUser = React.createClass({
    propTypes: {
        canUnban: React.PropTypes.bool,
        member: React.PropTypes.object.isRequired, // js-sdk RoomMember
        reason: React.PropTypes.string,
    },

    _onUnbanClick: function() {
        const ConfirmUserActionDialog = sdk.getComponent("dialogs.ConfirmUserActionDialog");
        Modal.createTrackedDialog('Confirm User Action Dialog', 'onUnbanClick', ConfirmUserActionDialog, {
            member: this.props.member,
            action: _t('Unban'),
            danger: false,
            onFinished: (proceed) => {
                if (!proceed) return;

                MatrixClientPeg.get().unban(
                    this.props.member.roomId, this.props.member.userId,
                ).catch((err) => {
                    const ErrorDialog = sdk.getComponent("dialogs.ErrorDialog");
                    console.error("Failed to unban: " + err);
                    Modal.createTrackedDialog('Failed to unban', '', ErrorDialog, {
                        title: _t('Error'),
                        description: _t('Failed to unban'),
                    });
                }).done();
            },
        });
    },

    render: function() {
        let unbanButton;

        if (this.props.canUnban) {
            unbanButton = <AccessibleButton className="mx_RoomSettings_unbanButton" onClick={this._onUnbanClick}>
                { _t('Unban') }
            </AccessibleButton>;
        }

        return (
            <li>
                { unbanButton }
                <strong>{this.props.member.name}</strong> {this.props.member.userId}
                {this.props.reason ? " " +_t('Reason') + ": " + this.props.reason : ""}
            </li>
        );
    },
});

module.exports = React.createClass({
    displayName: 'RoomSettings',

    propTypes: {
        room: React.PropTypes.object.isRequired,
        onSaveClick: React.PropTypes.func,
    },

    getInitialState: function() {
        var tags = {};
        Object.keys(this.props.room.tags).forEach(function(tagName) {
            tags[tagName] = ['yep'];
        });

        return {
            name: this._yankValueFromEvent("m.room.name", "name"),
            topic: this._yankValueFromEvent("m.room.topic", "topic"),
            join_rule: this._yankValueFromEvent("m.room.join_rules", "join_rule"),
            history_visibility: this._yankValueFromEvent("m.room.history_visibility", "history_visibility"),
            guest_access: this._yankValueFromEvent("m.room.guest_access", "guest_access"),
            power_levels_changed: false,
            tags_changed: false,
            tags: tags,
            // isRoomPublished is loaded async in componentWillMount so when the component
            // inits, the saved value will always be undefined, however getInitialState()
            // is also called from the saving code so we must return the correct value here
            // if we have it (although this could race if the user saves before we load whether
            // the room is published or not).
            // Default to false if it's undefined, otherwise react complains about changing
            // components from uncontrolled to controlled
            isRoomPublished: this._originalIsRoomPublished || false,
        };
    },

    componentWillMount: function() {
        MatrixClientPeg.get().on("RoomMember.membership", this._onRoomMemberMembership);

        MatrixClientPeg.get().getRoomDirectoryVisibility(
            this.props.room.roomId
        ).done((result) => {
            this.setState({ isRoomPublished: result.visibility === "public" });
            this._originalIsRoomPublished = result.visibility === "public";
        }, (err) => {
            console.error("Failed to get room visibility: " + err);
        });

        dis.dispatch({
            action: 'ui_opacity',
            sideOpacity: 0.3,
            middleOpacity: 0.3,
        });
    },

    componentWillUnmount: function() {
        const cli = MatrixClientPeg.get();
        if (cli) {
            cli.removeListener("RoomMember.membership", this._onRoomMemberMembership);
        }

        dis.dispatch({
            action: 'ui_opacity',
            sideOpacity: 1.0,
            middleOpacity: 1.0,
        });
    },

    setName: function(name) {
        this.setState({
            name: name
        });
    },

    setTopic: function(topic) {
        this.setState({
            topic: topic
        });
    },

    /**
     * Returns a promise which resolves once all of the save operations have completed or failed.
     *
     * The result is a list of promise state snapshots, each with the form
     * `{ state: "fulfilled", value: v }` or `{ state: "rejected", reason: r }`.
     */
    save: function() {
        var stateWasSetDefer = Promise.defer();
        // the caller may have JUST called setState on stuff, so we need to re-render before saving
        // else we won't use the latest values of things.
        // We can be a bit cheeky here and set a loading flag, and listen for the callback on that
        // to know when things have been set.
        this.setState({ _loading: true}, () => {
            stateWasSetDefer.resolve();
            this.setState({ _loading: false});
        });

        function mapPromiseToSnapshot(p) {
            return p.then((r) => {
                return { state: "fulfilled", value: r };
            }, (e) => {
                return { state: "rejected", reason: e };
            });
        }

        return stateWasSetDefer.promise.then(() => {
            return Promise.all(
                this._calcSavePromises().map(mapPromiseToSnapshot),
            );
        });
    },

    _calcSavePromises: function() {
        const roomId = this.props.room.roomId;
        var promises = this.saveAliases(); // returns Promise[]
        var originalState = this.getInitialState();

        // diff between original state and this.state to work out what has been changed
        console.log("Original: %s", JSON.stringify(originalState));
        console.log("New: %s", JSON.stringify(this.state));

        // name and topic
        if (this._hasDiff(this.state.name, originalState.name)) {
            promises.push(MatrixClientPeg.get().setRoomName(roomId, this.state.name));
        }
        if (this._hasDiff(this.state.topic, originalState.topic)) {
            promises.push(MatrixClientPeg.get().setRoomTopic(roomId, this.state.topic));
        }

        if (this.state.history_visibility !== originalState.history_visibility) {
            promises.push(MatrixClientPeg.get().sendStateEvent(
                roomId, "m.room.history_visibility",
                { history_visibility: this.state.history_visibility },
                ""
            ));
        }

        if (this.state.isRoomPublished !== originalState.isRoomPublished) {
            promises.push(MatrixClientPeg.get().setRoomDirectoryVisibility(
                roomId,
                this.state.isRoomPublished ? "public" : "private"
            ));
        }

        if (this.state.join_rule !== originalState.join_rule) {
            promises.push(MatrixClientPeg.get().sendStateEvent(
                roomId, "m.room.join_rules",
                { join_rule: this.state.join_rule },
                ""
            ));
        }

        if (this.state.guest_access !== originalState.guest_access) {
            promises.push(MatrixClientPeg.get().sendStateEvent(
                roomId, "m.room.guest_access",
                { guest_access: this.state.guest_access },
                ""
            ));
        }


        // power levels
        var powerLevels = this._getPowerLevels();
        if (powerLevels) {
            promises.push(MatrixClientPeg.get().sendStateEvent(
                roomId, "m.room.power_levels", powerLevels, ""
            ));
        }

        // tags
        if (this.state.tags_changed) {
            var tagDiffs = ObjectUtils.getKeyValueArrayDiffs(originalState.tags, this.state.tags);
            // [ {place: add, key: "m.favourite", val: ["yep"]} ]
            tagDiffs.forEach(function(diff) {
                switch (diff.place) {
                    case "add":
                        promises.push(
                            MatrixClientPeg.get().setRoomTag(roomId, diff.key, {})
                        );
                        break;
                    case "del":
                        promises.push(
                            MatrixClientPeg.get().deleteRoomTag(roomId, diff.key)
                        );
                        break;
                    default:
                        console.error("Unknown tag operation: %s", diff.place);
                        break;
                }
            });
        }

        // color scheme
        var p;
        p = this.saveColor();
        if (!p.isFulfilled()) {
            promises.push(p);
        }

        // url preview settings
        var ps = this.saveUrlPreviewSettings();
        if (ps.length > 0) {
            promises.push(ps);
        }

        // encryption
        p = this.saveEnableEncryption();
        if (!p.isFulfilled()) {
            promises.push(p);
        }

        this.saveBlacklistUnverifiedDevicesPerRoom();

        console.log("Performing %s operations: %s", promises.length, JSON.stringify(promises));
        return promises;
    },

    saveAliases: function() {
        if (!this.refs.alias_settings) { return [Promise.resolve()]; }
        return this.refs.alias_settings.saveSettings();
    },

    saveColor: function() {
        if (!this.refs.color_settings) { return Promise.resolve(); }
        return this.refs.color_settings.saveSettings();
    },

    saveUrlPreviewSettings: function() {
        if (!this.refs.url_preview_settings) { return Promise.resolve(); }
        return this.refs.url_preview_settings.saveSettings();
    },

    saveEnableEncryption: function() {
        if (!this.refs.encrypt) { return Promise.resolve(); }

        var encrypt = this.refs.encrypt.checked;
        if (!encrypt) { return Promise.resolve(); }

        var roomId = this.props.room.roomId;
        return MatrixClientPeg.get().sendStateEvent(
            roomId, "m.room.encryption",
            { algorithm: "m.megolm.v1.aes-sha2" }
        );
    },

    saveBlacklistUnverifiedDevicesPerRoom: function() {
        if (!this.refs.blacklistUnverified) return;
        if (this._isRoomBlacklistUnverified() !== this.refs.blacklistUnverified.checked) {
            this._setRoomBlacklistUnverified(this.refs.blacklistUnverified.checked);
        }
    },

    _isRoomBlacklistUnverified: function() {
        var blacklistUnverifiedDevicesPerRoom = UserSettingsStore.getLocalSettings().blacklistUnverifiedDevicesPerRoom;
        if (blacklistUnverifiedDevicesPerRoom) {
            return blacklistUnverifiedDevicesPerRoom[this.props.room.roomId];
        }
        return false;
    },

    _setRoomBlacklistUnverified: function(value) {
        var blacklistUnverifiedDevicesPerRoom = UserSettingsStore.getLocalSettings().blacklistUnverifiedDevicesPerRoom || {};
        blacklistUnverifiedDevicesPerRoom[this.props.room.roomId] = value;
        UserSettingsStore.setLocalSetting('blacklistUnverifiedDevicesPerRoom', blacklistUnverifiedDevicesPerRoom);

        this.props.room.setBlacklistUnverifiedDevices(value);
    },

    _hasDiff: function(strA, strB) {
        // treat undefined as an empty string because other components may blindly
        // call setName("") when there has been no diff made to the name!
        strA = strA || "";
        strB = strB || "";
        return strA !== strB;
    },

    _getPowerLevels: function() {
        if (!this.state.power_levels_changed) return undefined;

        var powerLevels = this.props.room.currentState.getStateEvents('m.room.power_levels', '');
        powerLevels = powerLevels ? powerLevels.getContent() : {};

        var newPowerLevels = {
            ban: parseInt(this.refs.ban.getValue()),
            kick: parseInt(this.refs.kick.getValue()),
            redact: parseInt(this.refs.redact.getValue()),
            invite: parseInt(this.refs.invite.getValue()),
            events_default: parseInt(this.refs.events_default.getValue()),
            state_default: parseInt(this.refs.state_default.getValue()),
            users_default: parseInt(this.refs.users_default.getValue()),
            users: powerLevels.users,
            events: powerLevels.events,
        };

        return newPowerLevels;
    },

    onPowerLevelsChanged: function() {
        this.setState({
            power_levels_changed: true
        });
    },

    _yankValueFromEvent: function(stateEventType, keyName, defaultValue) {
        // E.g.("m.room.name","name") would yank the "name" content key from "m.room.name"
        var event = this.props.room.currentState.getStateEvents(stateEventType, '');
        if (!event) {
            return defaultValue;
        }
        return event.getContent()[keyName] || defaultValue;
    },

    _onHistoryRadioToggle: function(ev) {
        var self = this;
        var QuestionDialog = sdk.getComponent("dialogs.QuestionDialog");

        // cancel the click unless the user confirms it
        ev.preventDefault();
        var value = ev.target.value;

        Modal.createTrackedDialog('Privacy warning', '', QuestionDialog, {
            title: _t('Privacy warning'),
            description:
                <div>
                    { _t('Changes to who can read history will only apply to future messages in this room') }.<br/>
                    { _t('The visibility of existing history will be unchanged') }.
                </div>,
            button: _t('Continue'),
            onFinished: function(confirmed) {
                if (confirmed) {
                    self.setState({
                        history_visibility: value
                    });
                }
            },
        });
    },

    _onRoomAccessRadioToggle: function(ev) {

        //                         join_rule
        //                      INVITE  |  PUBLIC
        //        ----------------------+----------------
        // guest  CAN_JOIN   | inv_only | pub_with_guest
        // access ----------------------+----------------
        //        FORBIDDEN  | inv_only | pub_no_guest
        //        ----------------------+----------------

        switch (ev.target.value) {
            case "invite_only":
                this.setState({
                    join_rule: "invite",
                    // we always set guests can_join here as it makes no sense to have
                    // an invite-only room that guests can't join.  If you explicitly
                    // invite them, you clearly want them to join, whether they're a
                    // guest or not.  In practice, guest_access should probably have
                    // been implemented as part of the join_rules enum.
                    guest_access: "can_join",
                });
                break;
            case "public_no_guests":
                this.setState({
                    join_rule: "public",
                    guest_access: "forbidden",
                });
                break;
            case "public_with_guests":
                this.setState({
                    join_rule: "public",
                    guest_access: "can_join",
                });
                break;
        }
    },

    _onToggle: function(keyName, checkedValue, uncheckedValue, ev) {
        console.log("Checkbox toggle: %s %s", keyName, ev.target.checked);
        var state = {};
        state[keyName] = ev.target.checked ? checkedValue : uncheckedValue;
        this.setState(state);
    },

    _onTagChange: function(tagName, event) {
        if (event.target.checked) {
            if (tagName === 'm.favourite') {
                delete this.state.tags['m.lowpriority'];
            }
            else if (tagName === 'm.lowpriority') {
                delete this.state.tags['m.favourite'];
            }

            this.state.tags[tagName] = this.state.tags[tagName] || ["yep"];
        }
        else {
            delete this.state.tags[tagName];
        }

        this.setState({
            tags: this.state.tags,
            tags_changed: true
        });
    },

    mayChangeRoomAccess: function() {
        var cli = MatrixClientPeg.get();
        var roomState = this.props.room.currentState;
        return (roomState.mayClientSendStateEvent("m.room.join_rules", cli) &&
                roomState.mayClientSendStateEvent("m.room.guest_access", cli));
    },

<<<<<<< HEAD
=======
    onManageIntegrations(ev) {
        ev.preventDefault();
        var IntegrationsManager = sdk.getComponent("views.settings.IntegrationsManager");
        Modal.createTrackedDialog('Integrations Manager', 'onManageIntegrations', IntegrationsManager, {
            src: (this.scalarClient !== null && this.scalarClient.hasCredentials()) ?
                    this.scalarClient.getScalarInterfaceUrlForRoom(this.props.room.roomId) :
                    null,
            onFinished: ()=>{
                if (this._calcSavePromises().length === 0) {
                    this.props.onCancelClick(ev);
                }
            },
        }, "mx_IntegrationsManager");
    },

    onShowIntegrationsError(ev) {
        ev.preventDefault();
        this.setState({
            showIntegrationsError: !this.state.showIntegrationsError,
        });
    },

>>>>>>> 12966d06
    onLeaveClick() {
        dis.dispatch({
            action: 'leave_room',
            room_id: this.props.room.roomId,
        });
    },

    onForgetClick() {
        // FIXME: duplicated with RoomTagContextualMenu (and dead code in RoomView)
        MatrixClientPeg.get().forget(this.props.room.roomId).done(function() {
            dis.dispatch({ action: 'view_next_room' });
        }, function(err) {
            var errCode = err.errcode || _t('unknown error code');
            var ErrorDialog = sdk.getComponent("dialogs.ErrorDialog");
            Modal.createTrackedDialog('Failed to forget room', '', ErrorDialog, {
                title: _t('Error'),
                description: _t("Failed to forget room %(errCode)s", { errCode: errCode }),
            });
        });
    },

    onEnableEncryptionClick() {
        if (!this.refs.encrypt.checked) return;

        var QuestionDialog = sdk.getComponent("dialogs.QuestionDialog");
        Modal.createTrackedDialog('E2E Enable Warning', '', QuestionDialog, {
            title: _t('Warning!'),
            description: (
                <div>
                    <p>{ _t('End-to-end encryption is in beta and may not be reliable') }.</p>
                    <p>{ _t('You should not yet trust it to secure data') }.</p>
                    <p>{ _t('Devices will not yet be able to decrypt history from before they joined the room') }.</p>
                    <p>{ _t('Once encryption is enabled for a room it cannot be turned off again (for now)') }.</p>
                    <p>{ _t('Encrypted messages will not be visible on clients that do not yet implement encryption') }.</p>
                </div>
            ),
            onFinished: confirm=>{
                if (!confirm) {
                    this.refs.encrypt.checked = false;
                }
            },
        });
    },

    _onRoomMemberMembership: function() {
        // Update, since our banned user list may have changed
        this.forceUpdate();
    },

    _renderEncryptionSection: function() {
        var cli = MatrixClientPeg.get();
        var roomState = this.props.room.currentState;
        var isEncrypted = cli.isRoomEncrypted(this.props.room.roomId);
        var isGlobalBlacklistUnverified = UserSettingsStore.getLocalSettings().blacklistUnverifiedDevices;
        var isRoomBlacklistUnverified = this._isRoomBlacklistUnverified();

        var settings =
            <label>
                <input type="checkbox" ref="blacklistUnverified"
                       defaultChecked={ isGlobalBlacklistUnverified || isRoomBlacklistUnverified }
                       disabled={ isGlobalBlacklistUnverified || (this.refs.encrypt && !this.refs.encrypt.checked) }/>
                { _t('Never send encrypted messages to unverified devices in this room from this device') }.
            </label>;

        if (!isEncrypted && roomState.mayClientSendStateEvent("m.room.encryption", cli)) {
            return (
                <div>
                    <label>
                        <input type="checkbox" ref="encrypt" onClick={ this.onEnableEncryptionClick }/>
                        <img className="mx_RoomSettings_e2eIcon mx_filterFlipColor" src="img/e2e-unencrypted.svg" width="12" height="12" />
                        { _t('Enable encryption') } { _t('(warning: cannot be disabled again!)') }
                    </label>
                    { settings }
                </div>
            );
        } else {
            return (
                <div>
                    <label>
                    { isEncrypted
                      ? <img className="mx_RoomSettings_e2eIcon" src="img/e2e-verified.svg" width="10" height="12" />
                      : <img className="mx_RoomSettings_e2eIcon mx_filterFlipColor" src="img/e2e-unencrypted.svg" width="12" height="12" />
                    }
                    { isEncrypted ? _t("Encryption is enabled in this room") : _t("Encryption is not enabled in this room") }.
                    </label>
                    { settings }
                </div>
            );
        }
    },

    render: function() {
        // TODO: go through greying out things you don't have permission to change
        // (or turning them into informative stuff)

        var AliasSettings = sdk.getComponent("room_settings.AliasSettings");
        var ColorSettings = sdk.getComponent("room_settings.ColorSettings");
        var UrlPreviewSettings = sdk.getComponent("room_settings.UrlPreviewSettings");
        var EditableText = sdk.getComponent('elements.EditableText');
        var PowerSelector = sdk.getComponent('elements.PowerSelector');
        var Loader = sdk.getComponent("elements.Spinner");

        var cli = MatrixClientPeg.get();
        var roomState = this.props.room.currentState;
        var user_id = cli.credentials.userId;

        var power_level_event = roomState.getStateEvents('m.room.power_levels', '');
        var power_levels = power_level_event ? power_level_event.getContent() : {};
        var events_levels = power_levels.events || {};
        var user_levels = power_levels.users || {};

        var ban_level = parseIntWithDefault(power_levels.ban, 50);
        var kick_level = parseIntWithDefault(power_levels.kick, 50);
        var redact_level = parseIntWithDefault(power_levels.redact, 50);
        var invite_level = parseIntWithDefault(power_levels.invite, 50);
        var send_level = parseIntWithDefault(power_levels.events_default, 0);
        var state_level = power_level_event ? parseIntWithDefault(power_levels.state_default, 50) : 0;
        var default_user_level = parseIntWithDefault(power_levels.users_default, 0);

        var current_user_level = user_levels[user_id];
        if (current_user_level === undefined) {
            current_user_level = default_user_level;
        }

        var can_change_levels = roomState.mayClientSendStateEvent("m.room.power_levels", cli);

        var canSetTag = !cli.isGuest();

        var self = this;

        var userLevelsSection;
        if (Object.keys(user_levels).length) {
            userLevelsSection =
                <div>
                    <h3>{ _t('Privileged Users') }</h3>
                    <ul className="mx_RoomSettings_userLevels">
                        {Object.keys(user_levels).map(function(user, i) {
                            return (
                                <li className="mx_RoomSettings_userLevel" key={user}>
                                    { _t("%(user)s is a", {user: user}) } <PowerSelector value={ user_levels[user] } disabled={true}/>
                                </li>
                            );
                        })}
                    </ul>
                </div>;
        }
        else {
            userLevelsSection = <div>{ _t('No users have specific privileges in this room') }.</div>;
        }

        const banned = this.props.room.getMembersWithMembership("ban");
        let bannedUsersSection;
        if (banned.length) {
            const canBanUsers = current_user_level >= ban_level;
            bannedUsersSection =
                <div>
                    <h3>{ _t('Banned users') }</h3>
                    <ul className="mx_RoomSettings_banned">
                        {banned.map(function(member) {
                            const banEvent = member.events.member.getContent();
                            return (
                                <BannedUser key={member.userId} canUnban={canBanUsers} member={member} reason={banEvent.reason} />
                            );
                        })}
                    </ul>
                </div>;
        }

        var unfederatableSection;
        if (this._yankValueFromEvent("m.room.create", "m.federate") === false) {
             unfederatableSection = (
                <div className="mx_RoomSettings_powerLevel">
                { _t('This room is not accessible by remote Matrix servers') }.
                </div>
            );
        }

        var leaveButton = null;
        var myMember = this.props.room.getMember(user_id);
        if (myMember) {
            if (myMember.membership === "join") {
                leaveButton = (
                    <AccessibleButton className="mx_RoomSettings_leaveButton" onClick={ this.onLeaveClick }>
                        { _t('Leave room') }
                    </AccessibleButton>
                );
            }
            else if (myMember.membership === "leave") {
                leaveButton = (
                    <AccessibleButton className="mx_RoomSettings_leaveButton" onClick={ this.onForgetClick }>
                        { _t('Forget room') }
                    </AccessibleButton>
                );
            }
        }

        // TODO: support editing custom events_levels
        // TODO: support editing custom user_levels

        var tags = [
            { name: "m.favourite", label: _t('Favourite'), ref: "tag_favourite" },
            { name: "m.lowpriority", label: _t('Low priority'), ref: "tag_lowpriority" },
        ];

        Object.keys(this.state.tags).sort().forEach(function(tagName) {
            if (tagName !== 'm.favourite' && tagName !== 'm.lowpriority') {
                tags.push({ name: tagName, label: tagName });
            }
        });

        var tagsSection = null;
        if (canSetTag || self.state.tags) {
            var tagsSection =
                <div className="mx_RoomSettings_tags">
                    {_t("Tagged as: ")}{ canSetTag ?
                        (tags.map(function(tag, i) {
                            return (<label key={ i }>
                                        <input type="checkbox"
                                               ref={ tag.ref }
                                               checked={ tag.name in self.state.tags }
                                               onChange={ self._onTagChange.bind(self, tag.name) }/>
                                        { tag.label }
                                    </label>);
                        })) : (self.state.tags && self.state.tags.join) ? self.state.tags.join(", ") : ""
                    }
                </div>;
        }

        // If there is no history_visibility, it is assumed to be 'shared'.
        // http://matrix.org/docs/spec/r0.0.0/client_server.html#id31
        var historyVisibility = this.state.history_visibility || "shared";

        var addressWarning;
        var aliasEvents = this.props.room.currentState.getStateEvents('m.room.aliases') || [];
        var aliasCount = 0;
        aliasEvents.forEach((event) => {
            aliasCount += event.getContent().aliases.length;
        });

        if (this.state.join_rule === "public" && aliasCount == 0) {
            addressWarning =
                <div className="mx_RoomSettings_warning">
                        { _tJsx(
                            'To link to a room it must have <a>an address</a>.',
                            /<a>(.*?)<\/a>/,
                            (sub) => <a href="#addresses">{sub}</a>
                        )}
                </div>;
        }

        var inviteGuestWarning;
        if (this.state.join_rule !== "public" && this.state.guest_access === "forbidden") {
            inviteGuestWarning =
                <div className="mx_RoomSettings_warning">
                    { _t('Guests cannot join this room even if explicitly invited.') } <a href="#" onClick={ (e) => {
                        this.setState({ join_rule: "invite", guest_access: "can_join" });
                        e.preventDefault();
                    }}>{ _t('Click here to fix') }</a>.
                </div>;
        }

        return (
            <div className="mx_RoomSettings">

                { leaveButton }

                { tagsSection }

                <div className="mx_RoomSettings_toggles">
                    <div className="mx_RoomSettings_settings">
                        <h3>{ _t('Who can access this room?') }</h3>
                        { inviteGuestWarning }
                        <label>
                            <input type="radio" name="roomVis" value="invite_only"
                                disabled={ !this.mayChangeRoomAccess() }
                                onChange={this._onRoomAccessRadioToggle}
                                checked={this.state.join_rule !== "public"}/>
                            { _t('Only people who have been invited') }
                        </label>
                        <label>
                            <input type="radio" name="roomVis" value="public_no_guests"
                                disabled={ !this.mayChangeRoomAccess() }
                                onChange={this._onRoomAccessRadioToggle}
                                checked={this.state.join_rule === "public" && this.state.guest_access !== "can_join"}/>
                            { _t('Anyone who knows the room\'s link, apart from guests') }
                        </label>
                        <label>
                            <input type="radio" name="roomVis" value="public_with_guests"
                                disabled={ !this.mayChangeRoomAccess() }
                                onChange={this._onRoomAccessRadioToggle}
                                checked={this.state.join_rule === "public" && this.state.guest_access === "can_join"}/>
                            { _t('Anyone who knows the room\'s link, including guests') }
                        </label>
                        { addressWarning }
                        <br/>
                        { this._renderEncryptionSection() }
                        <label>
                            <input type="checkbox" disabled={ !roomState.mayClientSendStateEvent("m.room.aliases", cli) }
                                   onChange={ this._onToggle.bind(this, "isRoomPublished", true, false)}
                                   checked={this.state.isRoomPublished}/>
                            {_t("List this room in %(domain)s's room directory?", { domain: MatrixClientPeg.get().getDomain() })}
                        </label>
                    </div>
                    <div className="mx_RoomSettings_settings">
                        <h3>{ _t('Who can read history?') }</h3>
                        <label>
                            <input type="radio" name="historyVis" value="world_readable"
                                    disabled={ !roomState.mayClientSendStateEvent("m.room.history_visibility", cli) }
                                    checked={historyVisibility === "world_readable"}
                                    onChange={this._onHistoryRadioToggle} />
                            {_t("Anyone")}
                        </label>
                        <label>
                            <input type="radio" name="historyVis" value="shared"
                                    disabled={ !roomState.mayClientSendStateEvent("m.room.history_visibility", cli) }
                                    checked={historyVisibility === "shared"}
                                    onChange={this._onHistoryRadioToggle} />
                            { _t('Members only') } ({ _t('since the point in time of selecting this option') })
                        </label>
                        <label>
                            <input type="radio" name="historyVis" value="invited"
                                    disabled={ !roomState.mayClientSendStateEvent("m.room.history_visibility", cli) }
                                    checked={historyVisibility === "invited"}
                                    onChange={this._onHistoryRadioToggle} />
                            { _t('Members only') } ({ _t('since they were invited') })
                        </label>
                        <label >
                            <input type="radio" name="historyVis" value="joined"
                                    disabled={ !roomState.mayClientSendStateEvent("m.room.history_visibility", cli) }
                                    checked={historyVisibility === "joined"}
                                    onChange={this._onHistoryRadioToggle} />
                            { _t('Members only') } ({ _t('since they joined') })
                        </label>
                    </div>
                </div>


                <div>
                    <h3>{ _t('Room Colour') }</h3>
                    <ColorSettings ref="color_settings" room={this.props.room} />
                </div>

                <a id="addresses"/>

                <AliasSettings ref="alias_settings"
                    roomId={this.props.room.roomId}
                    canSetCanonicalAlias={ roomState.mayClientSendStateEvent("m.room.canonical_alias", cli) }
                    canSetAliases={
                        true
                        /* Originally, we arbitrarily restricted creating aliases to room admins: roomState.mayClientSendStateEvent("m.room.aliases", cli) */
                    }
                    canonicalAliasEvent={this.props.room.currentState.getStateEvents('m.room.canonical_alias', '')}
                    aliasEvents={this.props.room.currentState.getStateEvents('m.room.aliases')} />

                <UrlPreviewSettings ref="url_preview_settings" room={this.props.room} />

                <h3>{ _t('Permissions') }</h3>
                <div className="mx_RoomSettings_powerLevels mx_RoomSettings_settings">
                    <div className="mx_RoomSettings_powerLevel">
                        <span className="mx_RoomSettings_powerLevelKey">{ _t('The default role for new room members is') } </span>
                        <PowerSelector ref="users_default" value={default_user_level} controlled={false} disabled={!can_change_levels || current_user_level < default_user_level} onChange={this.onPowerLevelsChanged}/>
                    </div>
                    <div className="mx_RoomSettings_powerLevel">
                        <span className="mx_RoomSettings_powerLevelKey">{ _t('To send messages') }, { _t('you must be a') } </span>
                        <PowerSelector ref="events_default" value={send_level} controlled={false} disabled={!can_change_levels || current_user_level < send_level} onChange={this.onPowerLevelsChanged}/>
                    </div>
                    <div className="mx_RoomSettings_powerLevel">
                        <span className="mx_RoomSettings_powerLevelKey">{ _t('To invite users into the room') }, { _t('you must be a') } </span>
                        <PowerSelector ref="invite" value={invite_level} controlled={false} disabled={!can_change_levels || current_user_level < invite_level} onChange={this.onPowerLevelsChanged}/>
                    </div>
                    <div className="mx_RoomSettings_powerLevel">
                        <span className="mx_RoomSettings_powerLevelKey">{ _t('To configure the room') }, { _t('you must be a') } </span>
                        <PowerSelector ref="state_default" value={state_level} controlled={false} disabled={!can_change_levels || current_user_level < state_level} onChange={this.onPowerLevelsChanged}/>
                    </div>
                    <div className="mx_RoomSettings_powerLevel">
                        <span className="mx_RoomSettings_powerLevelKey">{ _t('To kick users') }, { _t('you must be a') } </span>
                        <PowerSelector ref="kick" value={kick_level} controlled={false} disabled={!can_change_levels || current_user_level < kick_level} onChange={this.onPowerLevelsChanged}/>
                    </div>
                    <div className="mx_RoomSettings_powerLevel">
                        <span className="mx_RoomSettings_powerLevelKey">{ _t('To ban users') }, { _t('you must be a') } </span>
                        <PowerSelector ref="ban" value={ban_level} controlled={false} disabled={!can_change_levels || current_user_level < ban_level} onChange={this.onPowerLevelsChanged}/>
                    </div>
                    <div className="mx_RoomSettings_powerLevel">
                        <span className="mx_RoomSettings_powerLevelKey">{ _t('To remove other users\' messages') }, { _t('you must be a') } </span>
                        <PowerSelector ref="redact" value={redact_level} controlled={false} disabled={!can_change_levels || current_user_level < redact_level} onChange={this.onPowerLevelsChanged}/>
                    </div>

                    {Object.keys(events_levels).map(function(event_type, i) {
                        return (
                            <div className="mx_RoomSettings_powerLevel" key={event_type}>
                                <span className="mx_RoomSettings_powerLevelKey">{ _t('To send events of type') } <code>{ event_type }</code>, { _t('you must be a') } </span>
                                <PowerSelector value={ events_levels[event_type] } controlled={false} disabled={true} onChange={self.onPowerLevelsChanged}/>
                            </div>
                        );
                    })}

                { unfederatableSection }
                </div>

                { userLevelsSection }

                { bannedUsersSection }

                <h3>{ _t('Advanced') }</h3>
                <div className="mx_RoomSettings_settings">
                    { _t('This room\'s internal ID is') } <code>{ this.props.room.roomId }</code>
                </div>
            </div>
        );
    }
});<|MERGE_RESOLUTION|>--- conflicted
+++ resolved
@@ -492,31 +492,6 @@
                 roomState.mayClientSendStateEvent("m.room.guest_access", cli));
     },
 
-<<<<<<< HEAD
-=======
-    onManageIntegrations(ev) {
-        ev.preventDefault();
-        var IntegrationsManager = sdk.getComponent("views.settings.IntegrationsManager");
-        Modal.createTrackedDialog('Integrations Manager', 'onManageIntegrations', IntegrationsManager, {
-            src: (this.scalarClient !== null && this.scalarClient.hasCredentials()) ?
-                    this.scalarClient.getScalarInterfaceUrlForRoom(this.props.room.roomId) :
-                    null,
-            onFinished: ()=>{
-                if (this._calcSavePromises().length === 0) {
-                    this.props.onCancelClick(ev);
-                }
-            },
-        }, "mx_IntegrationsManager");
-    },
-
-    onShowIntegrationsError(ev) {
-        ev.preventDefault();
-        this.setState({
-            showIntegrationsError: !this.state.showIntegrationsError,
-        });
-    },
-
->>>>>>> 12966d06
     onLeaveClick() {
         dis.dispatch({
             action: 'leave_room',
