--- conflicted
+++ resolved
@@ -659,16 +659,10 @@
 
         const them = member;
         return {
-<<<<<<< HEAD
             can: {
                 ...defaultPerms.can,
                 ...await this._calculateCanPermissions(me, them, powerLevels.getContent()),
             },
-=======
-            can: await this._calculateCanPermissions(
-                me, them, powerLevels.getContent(),
-            ),
->>>>>>> cc072fb2
             muted: this._isMuted(them, powerLevels.getContent()),
             isTargetMod: them.powerLevel > powerLevels.getContent().users_default,
         };
@@ -685,12 +679,9 @@
             redactMessages: false,
         };
 
-<<<<<<< HEAD
-=======
         // Calculate permissions for Synapse before doing the PL checks
         can.synapseDeactivate = await this.context.matrixClient.isSynapseAdministrator();
 
->>>>>>> cc072fb2
         const canAffectUser = them.powerLevel < me.powerLevel || isMe;
         if (!canAffectUser) {
             //console.log("Cannot affect user: %s >= %s", them.powerLevel, me.powerLevel);
