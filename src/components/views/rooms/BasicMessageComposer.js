--- conflicted
+++ resolved
@@ -580,15 +580,10 @@
                 aria-multiline="true"
                 aria-autocomplete="list"
                 aria-haspopup="listbox"
-<<<<<<< HEAD
-                aria-expanded={Boolean(this.state.autoComplete)}
-                aria-activedescendant={completionIndex >= 0 ? generateCompletionDomId(completionIndex) : undefined}
-                dir="auto"
-=======
                 aria-expanded={hasAutocomplete}
                 aria-owns="mx_Autocomplete"
                 aria-activedescendant={activeDescendant}
->>>>>>> e15a4aab
+                dir="auto"
             />
         </div>);
     }
