/*
Copyright 2015, 2016 OpenMarket Ltd

Licensed under the Apache License, Version 2.0 (the "License");
you may not use this file except in compliance with the License.
You may obtain a copy of the License at

    http://www.apache.org/licenses/LICENSE-2.0

Unless required by applicable law or agreed to in writing, software
distributed under the License is distributed on an "AS IS" BASIS,
WITHOUT WARRANTIES OR CONDITIONS OF ANY KIND, either express or implied.
See the License for the specific language governing permissions and
limitations under the License.
*/
import React from 'react';
import type SyntheticKeyboardEvent from 'react/lib/SyntheticKeyboardEvent';

import {Editor, EditorState, RichUtils, CompositeDecorator,
    convertFromRaw, convertToRaw, Modifier, EditorChangeType,
    getDefaultKeyBinding, KeyBindingUtil, ContentState, ContentBlock, SelectionState} from 'draft-js';

import {stateToMarkdown as __stateToMarkdown} from 'draft-js-export-markdown';
import classNames from 'classnames';
import escape from 'lodash/escape';
import Q from 'q';

import MatrixClientPeg from '../../../MatrixClientPeg';
import type {MatrixClient} from 'matrix-js-sdk/lib/matrix';
import SlashCommands from '../../../SlashCommands';
import Modal from '../../../Modal';
import sdk from '../../../index';

import dis from '../../../dispatcher';
import KeyCode from '../../../KeyCode';
import UserSettingsStore from '../../../UserSettingsStore';

import * as RichText from '../../../RichText';
import * as HtmlUtils from '../../../HtmlUtils';
import Autocomplete from './Autocomplete';
import {Completion} from "../../../autocomplete/Autocompleter";
import Markdown from '../../../Markdown';
import {onSendMessageFailed} from './MessageComposerInputOld';

const TYPING_USER_TIMEOUT = 10000, TYPING_SERVER_TIMEOUT = 30000;

const KEY_M = 77;

const ZWS_CODE = 8203;
const ZWS = String.fromCharCode(ZWS_CODE); // zero width space
function stateToMarkdown(state) {
    return __stateToMarkdown(state)
        .replace(
            ZWS, // draft-js-export-markdown adds these
            ''); // this is *not* a zero width space, trust me :)
}

/*
 * The textInput part of the MessageComposer
 */
export default class MessageComposerInput extends React.Component {
    static getKeyBinding(e: SyntheticKeyboardEvent): string {
        // C-m => Toggles between rich text and markdown modes
        if (e.keyCode === KEY_M && KeyBindingUtil.isCtrlKeyCommand(e)) {
            return 'toggle-mode';
        }

        return getDefaultKeyBinding(e);
    }

    static getBlockStyle(block: ContentBlock): ?string {
        if (block.getType() === 'strikethrough') {
            return 'mx_Markdown_STRIKETHROUGH';
        }

        return null;
    }

    client: MatrixClient;
    autocomplete: Autocomplete;

    constructor(props, context) {
        super(props, context);
        this.onAction = this.onAction.bind(this);
        this.handleReturn = this.handleReturn.bind(this);
        this.handleKeyCommand = this.handleKeyCommand.bind(this);
        this.onEditorContentChanged = this.onEditorContentChanged.bind(this);
        this.setEditorState = this.setEditorState.bind(this);
        this.onUpArrow = this.onUpArrow.bind(this);
        this.onDownArrow = this.onDownArrow.bind(this);
        this.onTab = this.onTab.bind(this);
        this.onEscape = this.onEscape.bind(this);
        this.setDisplayedCompletion = this.setDisplayedCompletion.bind(this);
        this.onMarkdownToggleClicked = this.onMarkdownToggleClicked.bind(this);

        const isRichtextEnabled = UserSettingsStore.getSyncedSetting('MessageComposerInput.isRichTextEnabled', true);

        this.state = {
            // whether we're in rich text or markdown mode
            isRichtextEnabled,

            // the currently displayed editor state (note: this is always what is modified on input)
            editorState: null,

            // the original editor state, before we started tabbing through completions
            originalEditorState: null,
        };

        // bit of a hack, but we need to do this here since createEditorState needs isRichtextEnabled
        /* eslint react/no-direct-mutation-state:0 */
        this.state.editorState = this.createEditorState();

        this.client = MatrixClientPeg.get();
    }

    /*
     * "Does the right thing" to create an EditorState, based on:
     * - whether we've got rich text mode enabled
     * - contentState was passed in
     */
    createEditorState(richText: boolean, contentState: ?ContentState): EditorState {
        let decorators = richText ? RichText.getScopedRTDecorators(this.props) :
                                    RichText.getScopedMDDecorators(this.props),
            compositeDecorator = new CompositeDecorator(decorators);

        let editorState = null;
        if (contentState) {
            editorState = EditorState.createWithContent(contentState, compositeDecorator);
        } else {
            editorState = EditorState.createEmpty(compositeDecorator);
        }

        return EditorState.moveFocusToEnd(editorState);
    }

    componentWillMount() {
        const component = this;
        this.sentHistory = {
            // The list of typed messages. Index 0 is more recent
            data: [],
            // The position in data currently displayed
            position: -1,
            // The room the history is for.
            roomId: null,
            // The original text before they hit UP
            originalText: null,
            // The textarea element to set text to.
            element: null,

            init: function(element, roomId) {
                this.roomId = roomId;
                this.element = element;
                this.position = -1;
                var storedData = window.sessionStorage.getItem(
                    "mx_messagecomposer_history_" + roomId
                );
                if (storedData) {
                    this.data = JSON.parse(storedData);
                }
                if (this.roomId) {
                    this.setLastTextEntry();
                }
            },

            push: function(text) {
                // store a message in the sent history
                this.data.unshift(text);
                window.sessionStorage.setItem(
                    "mx_messagecomposer_history_" + this.roomId,
                    JSON.stringify(this.data)
                );
                // reset history position
                this.position = -1;
                this.originalText = null;
            },

            // move in the history. Returns true if we managed to move.
            next: function(offset) {
                if (this.position === -1) {
                    // user is going into the history, save the current line.
                    this.originalText = this.element.value;
                }
                else {
                    // user may have modified this line in the history; remember it.
                    this.data[this.position] = this.element.value;
                }

                if (offset > 0 && this.position === (this.data.length - 1)) {
                    // we've run out of history
                    return false;
                }

                // retrieve the next item (bounded).
                var newPosition = this.position + offset;
                newPosition = Math.max(-1, newPosition);
                newPosition = Math.min(newPosition, this.data.length - 1);
                this.position = newPosition;

                if (this.position !== -1) {
                    // show the message
                    this.element.value = this.data[this.position];
                }
                else if (this.originalText !== undefined) {
                    // restore the original text the user was typing.
                    this.element.value = this.originalText;
                }

                return true;
            },

            saveLastTextEntry: function() {
                // save the currently entered text in order to restore it later.
                // NB: This isn't 'originalText' because we want to restore
                // sent history items too!
                let contentJSON = JSON.stringify(convertToRaw(component.state.editorState.getCurrentContent()));
                window.sessionStorage.setItem("mx_messagecomposer_input_" + this.roomId, contentJSON);
            },

            setLastTextEntry: function() {
                let contentJSON = window.sessionStorage.getItem("mx_messagecomposer_input_" + this.roomId);
                if (contentJSON) {
                    let content = convertFromRaw(JSON.parse(contentJSON));
                    component.setEditorState(component.createEditorState(component.state.isRichtextEnabled, content));
                }
            },
        };
    }

    componentDidMount() {
        this.dispatcherRef = dis.register(this.onAction);
        this.sentHistory.init(
            this.refs.editor,
            this.props.room.roomId
        );
    }

    componentWillUnmount() {
        dis.unregister(this.dispatcherRef);
        this.sentHistory.saveLastTextEntry();
    }

    componentWillUpdate(nextProps, nextState) {
        // this is dirty, but moving all this state to MessageComposer is dirtier
        if (this.props.onInputStateChanged && nextState !== this.state) {
            const state = this.getSelectionInfo(nextState.editorState);
            state.isRichtextEnabled = nextState.isRichtextEnabled;
            this.props.onInputStateChanged(state);
        }
    }

    onAction(payload) {
        let editor = this.refs.editor;
        let contentState = this.state.editorState.getCurrentContent();

        switch (payload.action) {
            case 'focus_composer':
                editor.focus();
                break;

            // TODO change this so we insert a complete user alias

            case 'insert_displayname': {
                contentState = Modifier.replaceText(
                    contentState,
                    this.state.editorState.getSelection(),
                    `${payload.displayname}: `
                );
                let editorState = EditorState.push(this.state.editorState, contentState, 'insert-characters');
                editorState = EditorState.forceSelection(editorState, contentState.getSelectionAfter());
                this.onEditorContentChanged(editorState);
                editor.focus();
            }
            break;

            case 'quote': {
                let {body, formatted_body} = payload.event.getContent();
                formatted_body = formatted_body || escape(body);
                if (formatted_body) {
                    let content = RichText.HTMLtoContentState(`<blockquote>${formatted_body}</blockquote>`);
                    if (!this.state.isRichtextEnabled) {
                        content = ContentState.createFromText(stateToMarkdown(content));
                    }

                    const blockMap = content.getBlockMap();
                    let startSelection = SelectionState.createEmpty(contentState.getFirstBlock().getKey());
                    contentState = Modifier.splitBlock(contentState, startSelection);
                    startSelection = SelectionState.createEmpty(contentState.getFirstBlock().getKey());
                    contentState = Modifier.replaceWithFragment(contentState,
                        startSelection,
                        blockMap);
                    startSelection = SelectionState.createEmpty(contentState.getFirstBlock().getKey());
                    if (this.state.isRichtextEnabled) {
                        contentState = Modifier.setBlockType(contentState, startSelection, 'blockquote');
                    }
                    let editorState = EditorState.push(this.state.editorState, contentState, 'insert-characters');
                    this.onEditorContentChanged(editorState);
                    editor.focus();
                }
            }
            break;
        }
    }

    onTypingActivity() {
        this.isTyping = true;
        if (!this.userTypingTimer) {
            this.sendTyping(true);
        }
        this.startUserTypingTimer();
        this.startServerTypingTimer();
    }

    onFinishedTyping() {
        this.isTyping = false;
        this.sendTyping(false);
        this.stopUserTypingTimer();
        this.stopServerTypingTimer();
    }

    startUserTypingTimer() {
        this.stopUserTypingTimer();
        var self = this;
        this.userTypingTimer = setTimeout(function() {
            self.isTyping = false;
            self.sendTyping(self.isTyping);
            self.userTypingTimer = null;
        }, TYPING_USER_TIMEOUT);
    }

    stopUserTypingTimer() {
        if (this.userTypingTimer) {
            clearTimeout(this.userTypingTimer);
            this.userTypingTimer = null;
        }
    }

    startServerTypingTimer() {
        if (!this.serverTypingTimer) {
            var self = this;
            this.serverTypingTimer = setTimeout(function() {
                if (self.isTyping) {
                    self.sendTyping(self.isTyping);
                    self.startServerTypingTimer();
                }
            }, TYPING_SERVER_TIMEOUT / 2);
        }
    }

    stopServerTypingTimer() {
        if (this.serverTypingTimer) {
            clearTimeout(this.servrTypingTimer);
            this.serverTypingTimer = null;
        }
    }

    sendTyping(isTyping) {
        MatrixClientPeg.get().sendTyping(
            this.props.room.roomId,
            this.isTyping, TYPING_SERVER_TIMEOUT
        ).done();
    }

    refreshTyping() {
        if (this.typingTimeout) {
            clearTimeout(this.typingTimeout);
            this.typingTimeout = null;
        }
    }

    // Called by Draft to change editor contents, and by setEditorState
    onEditorContentChanged(editorState: EditorState, didRespondToUserInput: boolean = true) {
        editorState = RichText.attachImmutableEntitiesToEmoji(editorState);

        const contentChanged = Q.defer();
        /* If a modification was made, set originalEditorState to null, since newState is now our original */
        this.setState({
            editorState,
            originalEditorState: didRespondToUserInput ? null : this.state.originalEditorState,
        }, () => contentChanged.resolve());

        if (editorState.getCurrentContent().hasText()) {
            this.onTypingActivity();
        } else {
            this.onFinishedTyping();
        }

        if (this.props.onContentChanged) {
            const textContent = editorState.getCurrentContent().getPlainText();
            const selection = RichText.selectionStateToTextOffsets(editorState.getSelection(),
                editorState.getCurrentContent().getBlocksAsArray());

            this.props.onContentChanged(textContent, selection);
        }
        return contentChanged.promise;
    }

    setEditorState(editorState: EditorState) {
        return this.onEditorContentChanged(editorState, false);
    }

    enableRichtext(enabled: boolean) {
        let contentState = null;
        if (enabled) {
            const md = new Markdown(this.state.editorState.getCurrentContent().getPlainText());
            contentState = RichText.HTMLtoContentState(md.toHTML());
        } else {
            let markdown = stateToMarkdown(this.state.editorState.getCurrentContent());
            if (markdown[markdown.length - 1] === '\n') {
                markdown = markdown.substring(0, markdown.length - 1); // stateToMarkdown tacks on an extra newline (?!?)
            }
            contentState = ContentState.createFromText(markdown);
        }

        this.setEditorState(this.createEditorState(enabled, contentState)).then(() => {
            this.setState({
                isRichtextEnabled: enabled,
            });

            UserSettingsStore.setSyncedSetting('MessageComposerInput.isRichTextEnabled', enabled);
        });
    }

    handleKeyCommand(command: string): boolean {
        if (command === 'toggle-mode') {
            this.enableRichtext(!this.state.isRichtextEnabled);
            return true;
        }

        let newState: ?EditorState = null;

        // Draft handles rich text mode commands by default but we need to do it ourselves for Markdown.
        if (this.state.isRichtextEnabled) {
            // These are block types, not handled by RichUtils by default.
            const blockCommands = ['code-block', 'blockquote', 'unordered-list-item', 'ordered-list-item'];

            if (blockCommands.includes(command)) {
                this.setEditorState(RichUtils.toggleBlockType(this.state.editorState, command));
            } else if (command === 'strike') {
                // this is the only inline style not handled by Draft by default
                this.setEditorState(RichUtils.toggleInlineStyle(this.state.editorState, 'STRIKETHROUGH'));
            }
        } else {
            let contentState = this.state.editorState.getCurrentContent(),
                selection = this.state.editorState.getSelection();

            let modifyFn = {
                'bold': text => `**${text}**`,
                'italic': text => `*${text}*`,
                'underline': text => `_${text}_`, // there's actually no valid underline in Markdown, but *shrug*
                'strike': text => `~~${text}~~`,
                'code': text => `\`${text}\``,
                'blockquote': text => text.split('\n').map(line => `> ${line}\n`).join(''),
                'unordered-list-item': text => text.split('\n').map(line => `- ${line}\n`).join(''),
                'ordered-list-item': text => text.split('\n').map((line, i) => `${i+1}. ${line}\n`).join(''),
            }[command];

            if (modifyFn) {
                newState = EditorState.push(
                    this.state.editorState,
                    RichText.modifyText(contentState, selection, modifyFn),
                    'insert-characters'
                );
            }
        }

        if (newState == null) {
            newState = RichUtils.handleKeyCommand(this.state.editorState, command);
        }

        if (newState != null) {
            this.setEditorState(newState);
            return true;
        }

        return false;
    }

    handleReturn(ev) {
        if (ev.shiftKey) {
            this.onEditorContentChanged(RichUtils.insertSoftNewline(this.state.editorState));
            return true;
        }

        const contentState = this.state.editorState.getCurrentContent();
        if (!contentState.hasText()) {
            return true;
        }


        let contentText = contentState.getPlainText(), contentHTML;

        var cmd = SlashCommands.processInput(this.props.room.roomId, contentText);
        if (cmd) {
            if (!cmd.error) {
                this.setState({
                    editorState: this.createEditorState()
                });
            }
            if (cmd.promise) {
                cmd.promise.then(function() {
                    console.log("Command success.");
                }, function(err) {
                    console.error("Command failure: %s", err);
                    var ErrorDialog = sdk.getComponent("dialogs.ErrorDialog");
                    Modal.createDialog(ErrorDialog, {
                        title: "Server error",
                        description: err.message
                    });
                });
            }
            else if (cmd.error) {
                console.error(cmd.error);
                var ErrorDialog = sdk.getComponent("dialogs.ErrorDialog");
                Modal.createDialog(ErrorDialog, {
                    title: "Command error",
                    description: cmd.error
                });
            }
            return true;
        }

        if (this.state.isRichtextEnabled) {
            contentHTML = HtmlUtils.stripParagraphs(
                RichText.contentStateToHTML(contentState)
            );
        } else {
            const md = new Markdown(contentText);
            if (md.isPlainText()) {
                contentText = md.toPlaintext();
            } else {
                contentHTML = md.toHTML();
            }
        }

        let sendHtmlFn = this.client.sendHtmlMessage;
        let sendTextFn = this.client.sendTextMessage;

        if (contentText.startsWith('/me')) {
            contentText = contentText.replace('/me', '');
            // bit of a hack, but the alternative would be quite complicated
            if (contentHTML) contentHTML = contentHTML.replace('/me', '');
            sendHtmlFn = this.client.sendHtmlEmote;
            sendTextFn = this.client.sendEmoteMessage;
        }

        // XXX: We don't actually seem to use this history?
        this.sentHistory.push(contentHTML || contentText);
        let sendMessagePromise;
        if (contentHTML) {
            sendMessagePromise = sendHtmlFn.call(
                this.client, this.props.room.roomId, contentText, contentHTML
            );
        } else {
            sendMessagePromise = sendTextFn.call(this.client, this.props.room.roomId, contentText);
        }

<<<<<<< HEAD
        var self = this;
        sendMessagePromise.then((res) => {
            dis.dispatch({
                action: 'message_sent',
            });
        }, (err) => {
            if (err.name === "UnknownDeviceError") {
                var UnknownDeviceDialog = sdk.getComponent("dialogs.UnknownDeviceDialog");
                Modal.createDialog(UnknownDeviceDialog, {
                    devices: err.devices,
                    room: self.props.room,
                });
            }
            dis.dispatch({
                action: 'message_send_failed',
            });
        });
=======
        sendMessagePromise.done((res) => {
            dis.dispatch({
                action: 'message_sent',
            });
        }, onSendMessageFailed);
>>>>>>> 60d75751

        this.setState({
            editorState: this.createEditorState(),
        });

        this.autocomplete.hide();

        return true;
    }

    async onUpArrow(e) {
        const completion = this.autocomplete.onUpArrow();
        if (completion != null) {
            e.preventDefault();
        }
        return await this.setDisplayedCompletion(completion);
    }

    async onDownArrow(e) {
        const completion = this.autocomplete.onDownArrow();
        e.preventDefault();
        return await this.setDisplayedCompletion(completion);
    }

    // tab and shift-tab are mapped to down and up arrow respectively
    async onTab(e) {
        e.preventDefault(); // we *never* want tab's default to happen, but we do want up/down sometimes
        const didTab = await (e.shiftKey ? this.onUpArrow : this.onDownArrow)(e);
        if (!didTab && this.autocomplete) {
            this.autocomplete.forceComplete().then(() => {
                this.onDownArrow(e);
            });
        }
    }

    onEscape(e) {
        e.preventDefault();
        if (this.autocomplete) {
            this.autocomplete.onEscape(e);
        }
        this.setDisplayedCompletion(null); // restore originalEditorState
    }

    /* If passed null, restores the original editor content from state.originalEditorState.
     * If passed a non-null displayedCompletion, modifies state.originalEditorState to compute new state.editorState.
     */
    async setDisplayedCompletion(displayedCompletion: ?Completion): boolean {
        const activeEditorState = this.state.originalEditorState || this.state.editorState;

        if (displayedCompletion == null) {
            if (this.state.originalEditorState) {
                this.setEditorState(this.state.originalEditorState);
            }
            return false;
        }

        const {range = {}, completion = ''} = displayedCompletion;

        let contentState = Modifier.replaceText(
            activeEditorState.getCurrentContent(),
            RichText.textOffsetsToSelectionState(range, activeEditorState.getCurrentContent().getBlocksAsArray()),
            completion
        );

        let editorState = EditorState.push(activeEditorState, contentState, 'insert-characters');
        editorState = EditorState.forceSelection(editorState, contentState.getSelectionAfter());
        const originalEditorState = activeEditorState;

        await this.setEditorState(editorState);
        this.setState({originalEditorState});

        // for some reason, doing this right away does not update the editor :(
        setTimeout(() => this.refs.editor.focus(), 50);
        return true;
    }

    onFormatButtonClicked(name: "bold" | "italic" | "strike" | "code" | "underline" | "quote" | "bullet" | "numbullet", e) {
        e.preventDefault(); // don't steal focus from the editor!
        const command = {
            code: 'code-block',
            quote: 'blockquote',
            bullet: 'unordered-list-item',
            numbullet: 'ordered-list-item',
        }[name] || name;
        this.handleKeyCommand(command);
    }

    /* returns inline style and block type of current SelectionState so MessageComposer can render formatting
    buttons. */
    getSelectionInfo(editorState: EditorState) {
        const styleName = {
            BOLD: 'bold',
            ITALIC: 'italic',
            STRIKETHROUGH: 'strike',
            UNDERLINE: 'underline',
        };

        const originalStyle = editorState.getCurrentInlineStyle().toArray();
        const style = originalStyle
                .map(style => styleName[style] || null)
                .filter(styleName => !!styleName);

        const blockName = {
            'code-block': 'code',
            'blockquote': 'quote',
            'unordered-list-item': 'bullet',
            'ordered-list-item': 'numbullet',
        };
        const originalBlockType = editorState.getCurrentContent()
            .getBlockForKey(editorState.getSelection().getStartKey())
            .getType();
        const blockType = blockName[originalBlockType] || null;

        return {
            style,
            blockType,
        };
    }

    onMarkdownToggleClicked(e) {
        e.preventDefault(); // don't steal focus from the editor!
        this.handleKeyCommand('toggle-mode');
    }

    render() {
        const activeEditorState = this.state.originalEditorState || this.state.editorState;

        // From https://github.com/facebook/draft-js/blob/master/examples/rich/rich.html#L92
        // If the user changes block type before entering any text, we can
        // either style the placeholder or hide it.
        let hidePlaceholder = false;
        const contentState = activeEditorState.getCurrentContent();
        if (!contentState.hasText()) {
            if (contentState.getBlockMap().first().getType() !== 'unstyled') {
                hidePlaceholder = true;
            }
        }

        const className = classNames('mx_MessageComposer_input', {
                mx_MessageComposer_input_empty: hidePlaceholder,
        });

        const content = activeEditorState.getCurrentContent();
        const contentText = content.getPlainText();
        const selection = RichText.selectionStateToTextOffsets(activeEditorState.getSelection(),
            activeEditorState.getCurrentContent().getBlocksAsArray());

        return (
            <div className="mx_MessageComposer_input_wrapper">
                <div className="mx_MessageComposer_autocomplete_wrapper">
                    <Autocomplete
                        ref={(e) => this.autocomplete = e}
                        onConfirm={this.setDisplayedCompletion}
                        query={contentText}
                        selection={selection} />
                </div>
                <div className={className}>
                    <img className="mx_MessageComposer_input_markdownIndicator mx_filterFlipColor"
                         onMouseDown={this.onMarkdownToggleClicked}
                         title={`Markdown is ${this.state.isRichtextEnabled ? 'disabled' : 'enabled'}`}
                         src={`img/button-md-${!this.state.isRichtextEnabled}.png`} />
                    <Editor ref="editor"
                            placeholder="Type a message…"
                            editorState={this.state.editorState}
                            onChange={this.onEditorContentChanged}
                            blockStyleFn={MessageComposerInput.getBlockStyle}
                            keyBindingFn={MessageComposerInput.getKeyBinding}
                            handleKeyCommand={this.handleKeyCommand}
                            handleReturn={this.handleReturn}
                            stripPastedStyles={!this.state.isRichtextEnabled}
                            onTab={this.onTab}
                            onUpArrow={this.onUpArrow}
                            onDownArrow={this.onDownArrow}
                            onEscape={this.onEscape}
                            spellCheck={true} />
                </div>
            </div>
        );
    }
}

MessageComposerInput.propTypes = {
    tabComplete: React.PropTypes.any,

    // a callback which is called when the height of the composer is
    // changed due to a change in content.
    onResize: React.PropTypes.func,

    // js-sdk Room object
    room: React.PropTypes.object.isRequired,

    // called with current plaintext content (as a string) whenever it changes
    onContentChanged: React.PropTypes.func,

    onUpArrow: React.PropTypes.func,

    onDownArrow: React.PropTypes.func,

    // attempts to confirm currently selected completion, returns whether actually confirmed
    tryComplete: React.PropTypes.func,

    onInputStateChanged: React.PropTypes.func,
};<|MERGE_RESOLUTION|>--- conflicted
+++ resolved
@@ -554,31 +554,11 @@
             sendMessagePromise = sendTextFn.call(this.client, this.props.room.roomId, contentText);
         }
 
-<<<<<<< HEAD
-        var self = this;
-        sendMessagePromise.then((res) => {
-            dis.dispatch({
-                action: 'message_sent',
-            });
-        }, (err) => {
-            if (err.name === "UnknownDeviceError") {
-                var UnknownDeviceDialog = sdk.getComponent("dialogs.UnknownDeviceDialog");
-                Modal.createDialog(UnknownDeviceDialog, {
-                    devices: err.devices,
-                    room: self.props.room,
-                });
-            }
-            dis.dispatch({
-                action: 'message_send_failed',
-            });
-        });
-=======
         sendMessagePromise.done((res) => {
             dis.dispatch({
                 action: 'message_sent',
             });
-        }, onSendMessageFailed);
->>>>>>> 60d75751
+        }, (e) => onSendMessageFailed(e, this.props.room));
 
         this.setState({
             editorState: this.createEditorState(),
