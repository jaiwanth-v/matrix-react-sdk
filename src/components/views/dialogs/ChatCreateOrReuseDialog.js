--- conflicted
+++ resolved
@@ -168,16 +168,8 @@
                     </p>
                     { profile }
                 </div>
-<<<<<<< HEAD
-                <div className="mx_Dialog_buttons">
-                    <button className="mx_Dialog_primary" onClick={this.props.onNewDMClick} autoFocus="true">
-                        { _t('Start Chatting') }
-                    </button>
-                </div>
-=======
                 <DialogButtons primaryButton={_t('Start Chatting')}
-                    onPrimaryButtonClick={this.props.onNewDMClick} />
->>>>>>> cf4ae681
+                    onPrimaryButtonClick={this.props.onNewDMClick} focus="true" />
             </div>;
         }
 
@@ -194,13 +186,8 @@
     }
 }
 
-<<<<<<< HEAD
-ChatCreateOrReuseDialog.propTypes = {
-    userId: React.PropTypes.string.isRequired,
-=======
 ChatCreateOrReuseDialog.propTyps = {
     userId: PropTypes.string.isRequired,
->>>>>>> cf4ae681
     // Called when clicking outside of the dialog
     onFinished: PropTypes.func.isRequired,
     onNewDMClick: PropTypes.func.isRequired,
