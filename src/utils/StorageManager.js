/*
Copyright 2019 New Vector Ltd

Licensed under the Apache License, Version 2.0 (the "License");
you may not use this file except in compliance with the License.
You may obtain a copy of the License at

    http://www.apache.org/licenses/LICENSE-2.0

Unless required by applicable law or agreed to in writing, software
distributed under the License is distributed on an "AS IS" BASIS,
WITHOUT WARRANTIES OR CONDITIONS OF ANY KIND, either express or implied.
See the License for the specific language governing permissions and
limitations under the License.
*/

import Matrix from 'matrix-js-sdk';
import LocalStorageCryptoStore from 'matrix-js-sdk/lib/crypto/store/localStorage-crypto-store';
import Analytics from '../Analytics';

const localStorage = window.localStorage;

// just *accessing* indexedDB throws an exception in firefox with
// indexeddb disabled.
let indexedDB;
try {
    indexedDB = window.indexedDB;
} catch (e) {}

// The JS SDK will add a prefix of "matrix-js-sdk:" to the sync store name.
const SYNC_STORE_NAME = "riot-web-sync";
const CRYPTO_STORE_NAME = "matrix-js-sdk:crypto";

function log(msg) {
    console.log(`StorageManager: ${msg}`);
}

function error(msg) {
    console.error(`StorageManager: ${msg}`);
}

function track(action) {
    Analytics.trackEvent("StorageManager", action);
}

export async function checkConsistency() {
    log("Checking storage consistency");
    log(`Local storage supported? ${!!localStorage}`);
    log(`IndexedDB supported? ${!!indexedDB}`);

    let dataInLocalStorage = false;
    let dataInCryptoStore = false;
    let healthy = true;

    if (localStorage) {
        dataInLocalStorage = localStorage.length > 0;
        log(`Local storage contains data? ${dataInLocalStorage}`);
    } else {
        healthy = false;
        error("Local storage cannot be used on this browser");
        track("Local storage disabled");
    }

    if (indexedDB && localStorage) {
        const results = await checkSyncStore();
        if (!results.healthy) {
            healthy = false;
        }
    } else {
        healthy = false;
        error("Sync store cannot be used on this browser");
        track("Sync store disabled");
    }

    if (indexedDB) {
        const results = await checkCryptoStore();
        dataInCryptoStore = results.exists;
        if (!results.healthy) {
            healthy = false;
        }
    } else {
        healthy = false;
        error("Crypto store cannot be used on this browser");
        track("Crypto store disabled");
    }

    if (dataInLocalStorage && !dataInCryptoStore) {
        healthy = false;
        error(
            "Data exists in local storage but not in crypto store. " +
            "IndexedDB storage has likely been evicted by the browser!",
        );
        track("Crypto store evicted");
    }

    if (healthy) {
        log("Storage consistency checks passed");
        track("Consistency checks passed");
    } else {
        error("Storage consistency checks failed");
        track("Consistency checks failed");
    }
<<<<<<< HEAD
}

async function checkSyncStore() {
    let exists = false;
    try {
        exists = await Matrix.IndexedDBStore.exists(
            indexedDB, SYNC_STORE_NAME,
        );
        log(`Sync store using IndexedDB contains data? ${exists}`);
        return { exists, healthy: true };
    } catch (e) {
        error("Sync store using IndexedDB inaccessible", e);
        track("Sync store using IndexedDB inaccessible");
    }
    log("Sync store using memory only");
    return { exists, healthy: false };
}

async function checkCryptoStore() {
    let exists = false;
    try {
        exists = await Matrix.IndexedDBCryptoStore.exists(
            indexedDB, CRYPTO_STORE_NAME,
        );
        log(`Crypto store using IndexedDB contains data? ${exists}`);
        return { exists, healthy: true };
    } catch (e) {
        error("Crypto store using IndexedDB inaccessible", e);
        track("Crypto store using IndexedDB inaccessible");
    }
    try {
        exists = await LocalStorageCryptoStore.exists(localStorage);
        log(`Crypto store using local storage contains data? ${exists}`);
        return { exists, healthy: true };
    } catch (e) {
        error("Crypto store using local storage inaccessible", e);
        track("Crypto store using local storage inaccessible");
    }
    log("Crypto store using memory only");
    return { exists, healthy: false };
=======

    return {
        dataInLocalStorage,
        dataInCryptoStore,
        healthy,
    };
>>>>>>> 328f0cd6
}<|MERGE_RESOLUTION|>--- conflicted
+++ resolved
@@ -100,7 +100,12 @@
         error("Storage consistency checks failed");
         track("Consistency checks failed");
     }
-<<<<<<< HEAD
+
+    return {
+        dataInLocalStorage,
+        dataInCryptoStore,
+        healthy,
+    };
 }
 
 async function checkSyncStore() {
@@ -141,12 +146,4 @@
     }
     log("Crypto store using memory only");
     return { exists, healthy: false };
-=======
-
-    return {
-        dataInLocalStorage,
-        dataInCryptoStore,
-        healthy,
-    };
->>>>>>> 328f0cd6
 }